--- conflicted
+++ resolved
@@ -2118,7 +2118,6 @@
 
 
 def SelectNodesByMask(layer, lower_left, upper_right, mask_type='rectangular'):
-<<<<<<< HEAD
     """
     Obtain GIDs inside a specified area.
     
@@ -2143,8 +2142,6 @@
         GID(s) of neurons inside the specified area.
     """
 
-=======
->>>>>>> 01f590c6
     xpos = (upper_right[0] + lower_left[0])/2.0
     ypos = (upper_right[1] + lower_left[1])/2.0
     
