--- conflicted
+++ resolved
@@ -203,419 +203,5 @@
   return dict;
 }
 
-<<<<<<< HEAD
-void
-ConnectionManager::set_synapse_status( index gid,
-  synindex syn_id,
-  port p,
-  thread tid,
-  const DictionaryDatum& dict )
-{
-  assert_valid_syn_id( syn_id );
-  try
-  {
-    connections_[ tid ].get( gid )->set_synapse_status(
-      syn_id, *( prototypes_[ tid ][ syn_id ] ), dict, p );
-  }
-  catch ( BadProperty& e )
-  {
-    throw BadProperty(
-      String::compose( "Setting status of '%1' connecting from GID %2 to port %3: %4",
-        prototypes_[ tid ][ syn_id ]->get_name(),
-        gid,
-        p,
-        e.message() ) );
-  }
-}
-
-
-ArrayDatum
-ConnectionManager::get_connections( DictionaryDatum params ) const
-{
-  ArrayDatum connectome;
-
-  const Token& source_t = params->lookup( names::source );
-  const Token& target_t = params->lookup( names::target );
-  const Token& syn_model_t = params->lookup( names::synapse_model );
-  const TokenArray* source_a = 0;
-  const TokenArray* target_a = 0;
-
-  if ( not source_t.empty() )
-    source_a = dynamic_cast< TokenArray const* >( source_t.datum() );
-  if ( not target_t.empty() )
-    target_a = dynamic_cast< TokenArray const* >( target_t.datum() );
-
-  size_t syn_id = 0;
-
-#ifdef _OPENMP
-  std::string msg;
-  msg =
-    String::compose( "Setting OpenMP num_threads to %1.", kernel().vp_manager.get_num_threads() );
-  LOG( M_DEBUG, "ConnectionManager::get_connections", msg );
-  omp_set_num_threads( kernel().vp_manager.get_num_threads() );
-#endif
-
-  // First we check, whether a synapse model is given.
-  // If not, we will iterate all.
-  if ( not syn_model_t.empty() )
-  {
-    Name synmodel_name = getValue< Name >( syn_model_t );
-    const Token synmodel = synapsedict_->lookup( synmodel_name );
-    if ( !synmodel.empty() )
-      syn_id = static_cast< size_t >( synmodel );
-    else
-      throw UnknownModelName( synmodel_name.toString() );
-    get_connections( connectome, source_a, target_a, syn_id );
-  }
-  else
-  {
-    for ( syn_id = 0; syn_id < prototypes_[ 0 ].size(); ++syn_id )
-    {
-      ArrayDatum conn;
-      get_connections( conn, source_a, target_a, syn_id );
-      if ( conn.size() > 0 )
-        connectome.push_back( new ArrayDatum( conn ) );
-    }
-  }
-
-  return connectome;
-}
-
-void
-ConnectionManager::get_connections( ArrayDatum& connectome,
-  TokenArray const* source,
-  TokenArray const* target,
-  size_t syn_id ) const
-{
-  size_t num_connections = 0;
-
-  for ( index t = 0; t < kernel().vp_manager.get_num_threads(); ++t )
-    num_connections += prototypes_[ t ][ syn_id ]->get_num_connections();
-
-  connectome.reserve( num_connections );
-
-  if ( source == 0 and target == 0 )
-  {
-#ifdef _OPENMP
-#pragma omp parallel
-    {
-      thread t = kernel().vp_manager.get_thread_id();
-#else
-    for ( thread t = 0; t < Network::get_network().get_num_threads(); ++t )
-    {
-#endif
-      ArrayDatum conns_in_thread;
-      size_t num_connections_in_thread = 0;
-      // Count how many connections we will have.
-      for ( tSConnector::const_nonempty_iterator it = connections_[ t ].nonempty_begin();
-            it != connections_[ t ].nonempty_end();
-            ++it )
-      {
-        num_connections_in_thread += ( *it )->get_num_connections();
-      }
-
-#ifdef _OPENMP
-#pragma omp critical( get_connections )
-#endif
-      conns_in_thread.reserve( num_connections_in_thread );
-      for ( index source_id = 1; source_id < connections_[ t ].size(); ++source_id )
-      {
-        if ( connections_[ t ].get( source_id ) != 0 )
-          connections_[ t ]
-            .get( source_id )
-            ->get_connections( source_id, t, syn_id, conns_in_thread );
-      }
-      if ( conns_in_thread.size() > 0 )
-      {
-#ifdef _OPENMP
-#pragma omp critical( get_connections )
-#endif
-        connectome.append_move( conns_in_thread );
-      }
-    }
-
-    return;
-  }
-  else if ( source == 0 and target != 0 )
-  {
-#ifdef _OPENMP
-#pragma omp parallel
-    {
-      thread t = kernel().vp_manager.get_thread_id();
-#else
-    for ( thread t = 0; t < Network::get_network().get_num_threads(); ++t )
-    {
-#endif
-      ArrayDatum conns_in_thread;
-      size_t num_connections_in_thread = 0;
-      // Count how many connections we will have maximally.
-      for ( tSConnector::const_nonempty_iterator it = connections_[ t ].nonempty_begin();
-            it != connections_[ t ].nonempty_end();
-            ++it )
-      {
-        num_connections_in_thread += ( *it )->get_num_connections();
-      }
-
-#ifdef _OPENMP
-#pragma omp critical( get_connections )
-#endif
-      conns_in_thread.reserve( num_connections_in_thread );
-      for ( index source_id = 1; source_id < connections_[ t ].size(); ++source_id )
-      {
-        if ( connections_[ t ].get( source_id ) != 0 )
-        {
-          for ( index t_id = 0; t_id < target->size(); ++t_id )
-          {
-            size_t target_id = target->get( t_id );
-            connections_[ t ]
-              .get( source_id )
-              ->get_connections( source_id, target_id, t, syn_id, conns_in_thread );
-          }
-        }
-      }
-      if ( conns_in_thread.size() > 0 )
-      {
-#ifdef _OPENMP
-#pragma omp critical( get_connections )
-#endif
-        connectome.append_move( conns_in_thread );
-      }
-    }
-    return;
-  }
-  else if ( source != 0 )
-  {
-#ifdef _OPENMP
-#pragma omp parallel
-    {
-      size_t t = kernel().vp_manager.get_thread_id();
-#else
-    for ( thread t = 0; t < Network::get_network().get_num_threads(); ++t )
-    {
-#endif
-      ArrayDatum conns_in_thread;
-      size_t num_connections_in_thread = 0;
-      // Count how many connections we will have maximally.
-      for ( tSConnector::const_nonempty_iterator it = connections_[ t ].nonempty_begin();
-            it != connections_[ t ].nonempty_end();
-            ++it )
-      {
-        num_connections_in_thread += ( *it )->get_num_connections();
-      }
-
-#ifdef _OPENMP
-#pragma omp critical( get_connections )
-#endif
-      conns_in_thread.reserve( num_connections_in_thread );
-      for ( index s = 0; s < source->size(); ++s )
-      {
-        size_t source_id = source->get( s );
-        if ( source_id < connections_[ t ].size() && connections_[ t ].get( source_id ) != 0 )
-        {
-          if ( target == 0 )
-          {
-            connections_[ t ]
-              .get( source_id )
-              ->get_connections( source_id, t, syn_id, conns_in_thread );
-          }
-          else
-          {
-            for ( index t_id = 0; t_id < target->size(); ++t_id )
-            {
-              size_t target_id = target->get( t_id );
-              connections_[ t ]
-                .get( source_id )
-                ->get_connections( source_id, target_id, t, syn_id, conns_in_thread );
-            }
-          }
-        }
-      }
-
-      if ( conns_in_thread.size() > 0 )
-      {
-#ifdef _OPENMP
-#pragma omp critical( get_connections )
-#endif
-        connectome.append_move( conns_in_thread );
-      }
-    }
-    return;
-  } // else
-}
-
-ConnectorBase*
-ConnectionManager::validate_source_entry( thread tid, index s_gid, synindex syn_id )
-{
-  assert_valid_syn_id( syn_id );
-
-  // resize sparsetable to full network size
-  if ( connections_[ tid ].size() < kernel().node_manager.size() )
-    connections_[ tid ].resize( kernel().node_manager.size() );
-
-  // check, if entry exists
-  // if not put in zero pointer
-  if ( connections_[ tid ].test( s_gid ) )
-    return connections_[ tid ].get(
-      s_gid ); // returns non-const reference to stored type, here ConnectorBase*
-  else
-    return 0; // if non-existing
-}
-
-
-/*
-   Connection::Manager::connect()
-
-   Here a short description of the logic of the following connect() methods
-   (from a mail conversation between HEP and MH, 2013-07-03)
-
-   1. On the first line, conn is assigned from connections_[tid], may
-      be 0.  It may be zero, if there is no outgoing connection from
-      the neuron s_gid on this thread.  It will also create the sparse
-      table for the specified thread tid, if it does not exist yet.
-
-   2. After the second line, c will contain a pointer to a
-      ConnectorBase object, c will never be zero. The pointer address
-      conn may be changed by add_connection, due to suicide.
-      This possibly new pointer is returned and stored in c.
-
-   3. The third line inserts c into the same place where conn was
-      taken from on the first line.  It stores the pointer conn in the
-      sparse table, either overwriting the old value, if unequal 0, or
-      creating a new entry.
-
-
-   The parameters delay and weight have the default value NAN.
-   NAN is a special value in cmath, which describes double values that
-   are not a number. If delay or weight is omitted in an connect call,
-   NAN indicates this and weight/delay are set only, if they are valid.
-*/
-
-void
-ConnectionManager::connect( Node& s,
-  Node& r,
-  index s_gid,
-  thread tid,
-  index syn,
-  double_t d,
-  double_t w )
-{
-  // see comment above for explanation
-  ConnectorBase* conn = validate_source_entry( tid, s_gid, syn );
-  ConnectorBase* c = prototypes_[ tid ][ syn ]->add_connection( s, r, conn, syn, d, w );
-  connections_[ tid ].set( s_gid, c );
-}
-
-void
-ConnectionManager::connect( Node& s,
-  Node& r,
-  index s_gid,
-  thread tid,
-  index syn,
-  DictionaryDatum& p,
-  double_t d,
-  double_t w )
-{
-  // see comment above for explanation
-  ConnectorBase* conn = validate_source_entry( tid, s_gid, syn );
-  ConnectorBase* c = prototypes_[ tid ][ syn ]->add_connection( s, r, conn, syn, p, d, w );
-  connections_[ tid ].set( s_gid, c );
-}
-
-/**
- * Connect, using a dictionary with arrays.
- * This variant of connect combines the functionalities of
- * - connect
- * - divergent_connect
- * - convergent_connect
- * The decision is based on the details of the dictionary entries source and target.
- * If source and target are both either a GID or a list of GIDs with equal size, then source and
- * target are connected one-to-one.
- * If source is a gid and target is a list of GIDs then divergent_connect is used.
- * If source is a list of GIDs and target is a GID, then convergent_connect is used.
- * At this stage, the task of connect is to separate the dictionary into one for each thread and
- * then to forward the
- * connect call to the connectors who can then deal with the details of the connection.
- */
-bool
-ConnectionManager::connect( ArrayDatum& conns )
-{
-  // #ifdef _OPENMP
-  //     LOG(M_INFO, "ConnectionManager::Connect", msg);
-  // #endif
-
-  // #ifdef _OPENMP
-  // #pragma omp parallel shared
-
-  // #endif
-  {
-    for ( Token* ct = conns.begin(); ct != conns.end(); ++ct )
-    {
-      DictionaryDatum cd = getValue< DictionaryDatum >( *ct );
-      index target_gid = static_cast< size_t >( ( *cd )[ names::target ] );
-      Node* target_node = kernel().node_manager.get_node( target_gid );
-      size_t thr = target_node->get_thread();
-
-      // #ifdef _OPENMP
-      // 	    size_t my_thr=omp_get_thread_num();
-      // 	    if(my_thr == thr)
-      // #endif
-      {
-
-        size_t syn_id = 0;
-        index source_gid = ( *cd )[ names::source ];
-
-        Token synmodel = cd->lookup( names::synapse_model );
-        if ( !synmodel.empty() )
-        {
-          std::string synmodel_name = getValue< std::string >( synmodel );
-          synmodel = synapsedict_->lookup( synmodel_name );
-          if ( !synmodel.empty() )
-            syn_id = static_cast< size_t >( synmodel );
-          else
-            throw UnknownModelName( synmodel_name );
-        }
-        Node* source_node = kernel().node_manager.get_node( source_gid );
-        //#pragma omp critical
-        connect( *source_node, *target_node, source_gid, thr, syn_id, cd );
-      }
-    }
-  }
-  return true;
-}
-
-void
-ConnectionManager::trigger_update_weight( const long_t vt_id,
-  const vector< spikecounter >& dopa_spikes,
-  const double_t t_trig )
-{
-  for ( index t = 0; t < kernel().vp_manager.get_num_threads(); ++t )
-    for ( tSConnector::const_nonempty_iterator it = connections_[ t ].nonempty_begin();
-          it != connections_[ t ].nonempty_end();
-          ++it )
-      ( *it )->trigger_update_weight( vt_id, t, dopa_spikes, t_trig, prototypes_[ t ] );
-}
-
-void
-ConnectionManager::send( thread t, index sgid, Event& e )
-{
-  if ( sgid < connections_[ t ].size() ) // probably test only fails, if there are no connections
-    if ( connections_[ t ].get( sgid ) != 0 ) // only send, if connections exist
-      connections_[ t ].get( sgid )->send( e, t, prototypes_[ t ] );
-}
-
-size_t
-ConnectionManager::get_num_connections() const
-{
-  num_connections_ = 0;
-  for ( index t = 0; t < kernel().vp_manager.get_num_threads(); ++t )
-    for ( std::vector< ConnectorModel* >::const_iterator i = prototypes_[ t ].begin();
-          i != prototypes_[ t ].end();
-          ++i )
-      num_connections_ += ( *i )->get_num_connections();
-
-  return num_connections_;
-}
-=======
->>>>>>> 8d52babe
 
 } // namespace